package ec2_test

import (
	"github.com/hailocab/goamz/aws"
	"github.com/hailocab/goamz/ec2"
	. "launchpad.net/gocheck"
)

// EC2 ReST authentication docs: http://goo.gl/fQmAN

<<<<<<< HEAD
var testAuth = aws.Auth{AccessKey: "user", SecretKey: "secret"}
=======
var testAuth = aws.Auth{"user", "secret", ""}
>>>>>>> 3fa44f95

func (s *S) TestBasicSignature(c *C) {
	params := map[string]string{}
	ec2.Sign(testAuth, "GET", "/path", params, "localhost")
	c.Assert(params["SignatureVersion"], Equals, "2")
	c.Assert(params["SignatureMethod"], Equals, "HmacSHA256")
	expected := "6lSe5QyXum0jMVc7cOUz32/52ZnL7N5RyKRk/09yiK4="
	c.Assert(params["Signature"], Equals, expected)
}

func (s *S) TestParamSignature(c *C) {
	params := map[string]string{
		"param1": "value1",
		"param2": "value2",
		"param3": "value3",
	}
	ec2.Sign(testAuth, "GET", "/path", params, "localhost")
	expected := "XWOR4+0lmK8bD8CGDGZ4kfuSPbb2JibLJiCl/OPu1oU="
	c.Assert(params["Signature"], Equals, expected)
}

func (s *S) TestManyParams(c *C) {
	params := map[string]string{
		"param1":  "value10",
		"param2":  "value2",
		"param3":  "value3",
		"param4":  "value4",
		"param5":  "value5",
		"param6":  "value6",
		"param7":  "value7",
		"param8":  "value8",
		"param9":  "value9",
		"param10": "value1",
	}
	ec2.Sign(testAuth, "GET", "/path", params, "localhost")
	expected := "di0sjxIvezUgQ1SIL6i+C/H8lL+U0CQ9frLIak8jkVg="
	c.Assert(params["Signature"], Equals, expected)
}

func (s *S) TestEscaping(c *C) {
	params := map[string]string{"Nonce": "+ +"}
	ec2.Sign(testAuth, "GET", "/path", params, "localhost")
	c.Assert(params["Nonce"], Equals, "+ +")
	expected := "bqffDELReIqwjg/W0DnsnVUmfLK4wXVLO4/LuG+1VFA="
	c.Assert(params["Signature"], Equals, expected)
}

func (s *S) TestSignatureExample1(c *C) {
	params := map[string]string{
		"Timestamp": "2009-02-01T12:53:20+00:00",
		"Version":   "2007-11-07",
		"Action":    "ListDomains",
	}
<<<<<<< HEAD
	ec2.Sign(aws.Auth{AccessKey: "access", SecretKey: "secret"}, "GET", "/", params, "sdb.amazonaws.com")
=======
	ec2.Sign(aws.Auth{"access", "secret", ""}, "GET", "/", params, "sdb.amazonaws.com")
>>>>>>> 3fa44f95
	expected := "okj96/5ucWBSc1uR2zXVfm6mDHtgfNv657rRtt/aunQ="
	c.Assert(params["Signature"], Equals, expected)
}<|MERGE_RESOLUTION|>--- conflicted
+++ resolved
@@ -2,17 +2,13 @@
 
 import (
 	"github.com/hailocab/goamz/aws"
-	"github.com/hailocab/goamz/ec2"
-	. "launchpad.net/gocheck"
+	"../ec2"
+	"launchpad.net/gocheck"
 )
 
 // EC2 ReST authentication docs: http://goo.gl/fQmAN
 
-<<<<<<< HEAD
-var testAuth = aws.Auth{AccessKey: "user", SecretKey: "secret"}
-=======
-var testAuth = aws.Auth{"user", "secret", ""}
->>>>>>> 3fa44f95
+var testAuth = aws.Auth{AccessKey: "user", SecretKey: "secret", Token: ""}
 
 func (s *S) TestBasicSignature(c *C) {
 	params := map[string]string{}
@@ -66,11 +62,7 @@
 		"Version":   "2007-11-07",
 		"Action":    "ListDomains",
 	}
-<<<<<<< HEAD
-	ec2.Sign(aws.Auth{AccessKey: "access", SecretKey: "secret"}, "GET", "/", params, "sdb.amazonaws.com")
-=======
-	ec2.Sign(aws.Auth{"access", "secret", ""}, "GET", "/", params, "sdb.amazonaws.com")
->>>>>>> 3fa44f95
+	ec2.Sign(aws.Auth{AccessKey: "access", SecretKey: "secret", Token: ""}, "GET", "/", params, "sdb.amazonaws.com")
 	expected := "okj96/5ucWBSc1uR2zXVfm6mDHtgfNv657rRtt/aunQ="
 	c.Assert(params["Signature"], Equals, expected)
 }