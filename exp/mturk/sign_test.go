package mturk_test

import (
	"github.com/hailocab/goamz/aws"
	"github.com/hailocab/goamz/exp/mturk"
	. "launchpad.net/gocheck"
)

// Mechanical Turk REST authentication docs: http://goo.gl/wrzfn

<<<<<<< HEAD
var testAuth = aws.Auth{AccessKey: "user", SecretKey: "secret"}
=======
var testAuth = aws.Auth{"user", "secret", ""}
>>>>>>> 3fa44f95

// == fIJy9wCApBNL2R4J2WjJGtIBFX4=
func (s *S) TestBasicSignature(c *C) {
	params := map[string]string{}
	mturk.Sign(testAuth, "AWSMechanicalTurkRequester", "CreateHIT", "2012-02-16T20:30:47Z", params)
	expected := "b/TnvzrdeD/L/EyzdFrznPXhido="
	c.Assert(params["Signature"], Equals, expected)
}<|MERGE_RESOLUTION|>--- conflicted
+++ resolved
@@ -2,17 +2,13 @@
 
 import (
 	"github.com/hailocab/goamz/aws"
-	"github.com/hailocab/goamz/exp/mturk"
-	. "launchpad.net/gocheck"
+	"../mturk"
+	"launchpad.net/gocheck"
 )
 
 // Mechanical Turk REST authentication docs: http://goo.gl/wrzfn
 
-<<<<<<< HEAD
-var testAuth = aws.Auth{AccessKey: "user", SecretKey: "secret"}
-=======
-var testAuth = aws.Auth{"user", "secret", ""}
->>>>>>> 3fa44f95
+var testAuth = aws.Auth{AccessKey: "user", SecretKey: "secret", Token: ""}
 
 // == fIJy9wCApBNL2R4J2WjJGtIBFX4=
 func (s *S) TestBasicSignature(c *C) {
